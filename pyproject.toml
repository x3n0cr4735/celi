--- conflicted
+++ resolved
@@ -22,11 +22,7 @@
 aiosqlite = ">=0.20.0"
 anthropic = {extras = ["bedrock"], version = "^0.34.2"}
 numpy = ">=1.22.4"
-<<<<<<< HEAD
-openai = ">=1.45.1"
-=======
 openai = ">=1.46.0"
->>>>>>> d03fee05
 pandas = ">=2.0.3"
 pydantic = ">=2.0.1"
 requests = ">=2.26.0"
