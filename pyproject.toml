[tool.poetry]
name = "celi-framework"
<<<<<<< HEAD
version = "0.0.11"
=======
version = "0.0.10"
>>>>>>> a5a61174
description = "Controller-Embedded Language Interactions - facilitates the entire lifecycle of document processing, from pre-processing and embedding to post-monitoring and quality assessment."
authors = ["Jan-Samuel Wagner <jwag@genmab.com>","Dave DeCaprio <daved@alum.mit.edu>"]
license = "MIT"
readme = "README.md"
repository = "https://github.com/x3n0cr4735/celi"
classifiers = [
    "Development Status :: 2 - Pre-Alpha",
    "Intended Audience :: Developers",
    "Operating System :: OS Independent",
    "Topic :: Scientific/Engineering :: Artificial Intelligence",
    "Typing :: Typed",
]

# config files here
include = ["celi_framework/examples/wikipedia/example_config.json"]

[tool.poetry.dependencies]
python = "^3.10"
bert-score = ">=0.3.13"
evaluate = ">=0.4.1"
py-llm-core = ">=2.8.2"
pymongo = ">=4.6.2"
python-dotenv = ">=1.0.0"
requests-cache = ">=1.2.0"
llama-index = ">=0.10.23"
llama-index-vector-stores-chroma = "^0.1.6"
scikit-learn = "^1.4.2"
pymupdf = "^1.24.1"
python-docx = "^1.1.0"

[tool.poetry.group.test.dependencies]
pytest = ">=7.4.4"
pytest-asyncio = ">=0.23.3"

[tool.poetry.group.dev.dependencies]
ipykernel = ">=6.29.3"

[tool.poetry.group.docs.dependencies]
sphinx = "^7.2.6"
myst-parser = "^2.0.0"
furo = "^2023.9.10"
sphinxext-opengraph = "^0.9.1"
sphinx-copybutton = "^0.5.2"
sphinx-autobuild = "^2021.3.14"
protobuf = ">=4.21.6" # Added to address build issues with readthedocs.
cffi = ">=1.10.0" # Added to address build issues with readthedocs. pyo3_runtime.PanicException: Python API call failed
sphinx-autodoc-typehints = "^2.0.0"



[tool.pytest.ini_options]
log_level="DEBUG"
log_cli=true

[build-system]
requires = ["poetry-core"]
build-backend = "poetry.core.masonry.api"<|MERGE_RESOLUTION|>--- conflicted
+++ resolved
@@ -1,10 +1,8 @@
 [tool.poetry]
 name = "celi-framework"
-<<<<<<< HEAD
+
 version = "0.0.11"
-=======
-version = "0.0.10"
->>>>>>> a5a61174
+
 description = "Controller-Embedded Language Interactions - facilitates the entire lifecycle of document processing, from pre-processing and embedding to post-monitoring and quality assessment."
 authors = ["Jan-Samuel Wagner <jwag@genmab.com>","Dave DeCaprio <daved@alum.mit.edu>"]
 license = "MIT"
