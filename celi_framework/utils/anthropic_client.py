import functools
import json
import logging
import os
from json import JSONDecodeError

import boto3
from anthropic import AsyncAnthropic, AsyncAnthropicBedrock
from anthropic.types import ToolUseBlock, Message

from celi_framework.utils.llm_response import LLMResponse, ToolCall, FunctionCall

logger = logging.getLogger(__name__)


@functools.lru_cache()
def get_anthropic_bedrock_client():
<<<<<<< HEAD
    try:
        if aws_region is None:
            aws_region = os.environ.get("AWS_REGION") or "us-west-2"
            logging.info("AWS region not defined. Defaulting to 'us-west-2'.")
    except NameError:
        aws_region = os.environ.get("AWS_REGION") or "us-west-2"
        logging.info("AWS region not defined. Defaulting to 'us-west-2'.")
    return AsyncAnthropicBedrock(aws_region=aws_region)
=======
    if "AWS_PROFILE" in os.environ:
        session = boto3.Session(profile_name=os.environ["AWS_PROFILE"])
        credentials = session.get_credentials()
        args = {
            "aws_access_key": credentials.access_key,
            "aws_secret_key": credentials.secret_key,
        }
    else:
        args = {}
    return AsyncAnthropicBedrock(**args)
>>>>>>> 7b11ec9e


@functools.lru_cache()
def get_anthropic_client():
    return AsyncAnthropic(api_key=os.environ["ANTHROPIC_API_KEY"])


async def anthropic_bedrock_chat_completion(**kwargs):
    cleaned_kwargs = _convert_openai_to_anthropic_input(**kwargs)
    # logger.debug(f"Anthropic input:\n{cleaned_kwargs}")
    resp = await get_anthropic_bedrock_client().messages.create(**cleaned_kwargs)
    return _parse_anthropic_response(resp)


async def anthropic_chat_completion(**kwargs):
    cleaned_kwargs = _convert_openai_to_anthropic_input(**kwargs)
    resp = await get_anthropic_client().messages.create(**cleaned_kwargs)
    return _parse_anthropic_response(resp)


def _convert_openai_to_anthropic_input(**kwargs):
    """Adjust OpenAI options to support Anthropic API."""

    # remove arguments not supported by Anthropic
    remaining_kwargs = {
        k: v
        for k, v in kwargs.items()
        if k not in ["response_format", "seed", "tools", "tool_choice"]
        and (k != "temperature" or v is not None)
    }

    def fix_tool(t):
        assert t["type"] == "function", "OpenAI API only allows 'function' tools"
        tool = t["function"]
        tool = {
            ("input_schema" if k == "parameters" else k): v for k, v in tool.items()
        }
        return tool

    # Tools have a different format
    tools = (
        {"tools": [fix_tool(_) for _ in kwargs["tools"]]}
        if "tools" in kwargs and kwargs["tools"] is not None
        else {}
    )

    # Tool choice has a different format, and can only be specified if tools are present
    tool_choice = (
        {
            "tool_choice": {
                "type": (
                    "any"
                    if kwargs["tool_choice"] == "required"
                    else kwargs["tool_choice"]
                )
            }
        }
        if "tool_choice" in kwargs and "tools" in tools and len(tools["tools"]) > 0
        else {}
    )

    extract_system_messages = []
    reformatted_messages = []
    for m in kwargs["messages"]:
        match m["role"]:
            case "system":
                # System message is a separate argument.
                extract_system_messages.append(m["content"])
            case "user":
                if m["content"]:
                    reformatted_messages.append(m)
            case "assistant":
                if m["content"]:
                    reformatted_messages.append(m)
            case "function":
                # Function calls get split into 2 messages, a call and a response.
                try:
                    arg_dict = json.loads(m["arguments"])
                except JSONDecodeError:
                    arg_dict = {"invalid_arguments": m["arguments"]}
                func_call = {
                    "role": "assistant",
                    "content": [
                        {
                            "type": "tool_use",
                            "id": m["id"],
                            "name": m["name"],
                            "input": arg_dict,
                        }
                    ],
                }
                func_response = {
                    "role": "user",
                    "content": [
                        {
                            "type": "tool_result",
                            "tool_use_id": m["id"],
                            "content": m["return_value"],
                            "is_error": m["is_error"],
                        }
                    ],
                }
                reformatted_messages.append(func_call)
                reformatted_messages.append(func_response)
            case x:
                raise ValueError(f"Unknown role {x}")

    assert len(extract_system_messages) <= 1, "Only one system message is allowed"
    system_message = (
        {"system": extract_system_messages[0]} if extract_system_messages else {}
    )

    # Combine adjacent messages with the same role
    current_role = None
    deduped_messages = []
    for m in reformatted_messages:
        if m["role"] != current_role:
            deduped_messages.append({**m})
            current_role = m["role"]
        else:
            original_content = deduped_messages[-1]["content"]
            if isinstance(original_content, str):
                original_content = [{"type": "text", "text": original_content}]
            new_content = m["content"]
            if isinstance(new_content, str):
                new_content = [{"type": "text", "text": new_content}]
            deduped_messages[-1]["content"] = original_content + new_content

    # Can't end with an 'assistant' message when using tool calls.
    if deduped_messages[-1]["role"] == "assistant":
        deduped_messages.append(
            {
                "role": "user",
                "content": "Think step by step and then make the tool call you need to accomplish the task.",
            }
        )

    # Max tokens has to be specified
    max_tokens = (
        {"max_tokens": 4096}
        if "max_tokens" not in remaining_kwargs
        or remaining_kwargs["max_tokens"] is None
        else {}
    )

    cleaned_kwargs = {
        **remaining_kwargs,
        "messages": deduped_messages,
        **system_message,
        **tool_choice,
        **tools,
        **max_tokens,
    }
    return cleaned_kwargs


def _map_stop_reason(stop_reason):
    match stop_reason:
        case "max_tokens":
            return "length"
        case "end_turn":
            return "stop"
        case "tool_use":
            return "tool_calls"
        case _:
            assert False, f"Unexpected stop reason {stop_reason}"


def _parse_anthropic_response(resp: Message):
    # logger.debug(f"Raw anthropic response: {resp}")
    text = "\n".join(_.text for _ in resp.content if _.type == "text")

    def convert_tool(t: ToolUseBlock):
        args = json.dumps(t.input)
        return ToolCall(
            id=t.id,
            type="function",
            function=FunctionCall(
                arguments=args,
                name=t.name,
            ),
        )

    tools = [convert_tool(_) for _ in resp.content if _.type == "tool_use"]
    return LLMResponse(
        content=text,
        finish_reason=_map_stop_reason(resp.stop_reason),
        tool_calls=tools if tools else None,
    )<|MERGE_RESOLUTION|>--- conflicted
+++ resolved
@@ -15,7 +15,8 @@
 
 @functools.lru_cache()
 def get_anthropic_bedrock_client():
-<<<<<<< HEAD
+
+    #Default the AWS region to us-west-2
     try:
         if aws_region is None:
             aws_region = os.environ.get("AWS_REGION") or "us-west-2"
@@ -23,8 +24,7 @@
     except NameError:
         aws_region = os.environ.get("AWS_REGION") or "us-west-2"
         logging.info("AWS region not defined. Defaulting to 'us-west-2'.")
-    return AsyncAnthropicBedrock(aws_region=aws_region)
-=======
+        
     if "AWS_PROFILE" in os.environ:
         session = boto3.Session(profile_name=os.environ["AWS_PROFILE"])
         credentials = session.get_credentials()
@@ -35,7 +35,6 @@
     else:
         args = {}
     return AsyncAnthropicBedrock(**args)
->>>>>>> 7b11ec9e
 
 
 @functools.lru_cache()
