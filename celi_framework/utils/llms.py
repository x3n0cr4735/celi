--- conflicted
+++ resolved
@@ -45,12 +45,6 @@
 
 load_dotenv()
 
-ASK_SPLIT_MODEL_NAME = os.getenv("PROCESSOR_LLM_MODEL_NAME")
-ASK_SPLIT_MODEL_TEMP=float(os.getenv("PROCESSOR_LLM_MODEL_TEMP"))
-
-QUICK_ASK_MODEL_NAME=os.getenv("QUICK_ASK_LLM_MODEL_NAME")
-QUICK_ASK_MODEL_TEMP=float(os.getenv("QUICK_ASK_LLM_MODEL_TEMP"))
-
 # Initialize the OpenAI client, using the OPENAI_API_KEY environment variable.
 @functools.lru_cache(1)
 def get_openai_client():
@@ -67,11 +61,7 @@
 async def ask_split(
     user_prompt: str | List[Tuple[str, str]],
     system_message,
-<<<<<<< HEAD
     model_name,
-=======
-    model_name=ASK_SPLIT_MODEL_NAME,
->>>>>>> 6dc20747
     max_tokens=4096,
     seed=777,
     verbose=False,  # model_name="gpt-4-1106-preview"
@@ -147,12 +137,7 @@
 def quick_ask(
     prompt,
     token_counter,
-<<<<<<< HEAD
     model_name,
-=======
-    model_name=QUICK_ASK_MODEL_NAME,
-    temperature=QUICK_ASK_MODEL_TEMP,
->>>>>>> 6dc20747
     max_tokens=None,
     seed=777,
     verbose=False,
