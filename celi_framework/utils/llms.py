"""
The `utils.llms` module is designed to facilitate communication with Large Language Models (LLMs)
such as OpenAI's GPT models. It provides utility functions that abstract away the complexities
of sending prompts to the model, receiving responses, and handling various edge cases like
rate limits or excessive context lengths. This module is particularly useful for applications
that require robust and efficient interaction with LLMs for generating text, parsing information,
or conducting analysis based on model responses.

Features and Functionalities:
    - `ask_split` and `quick_ask`: Core functions for sending prompts to OpenAI's API, with built-in
        token counting, retries on failure, and verbose logging. `ask_split` is designed for more complex
        interactions involving system messages and user prompts, while `quick_ask` offers a streamlined
        approach for simple prompt-response cycles.
    - Token Counter Decorators: Decorators that wrap around the core functions to enforce token limits,
        ensuring that each query adheres to predefined constraints to manage costs and API usage efficiently.
    - Custom Error Handling: Implements error handling mechanisms to gracefully recover from common
        issues such as network timeouts, API rate limits, and context length exceedance. The
        `ContextLengthExceededException` specifically addresses scenarios where the prompt exceeds
        the maximum allowed context length, enabling the application to respond appropriately.
    - Memory Tracking: Utilizes the `tracemalloc` library to monitor memory allocation and identify
        potential inefficiencies, which is critical for applications processing large volumes of text
        or managing numerous concurrent interactions with the LLM.

"""

import asyncio
import logging
import re
import time
from typing import Optional, Dict, List, Any, Tuple

from openai.types.chat import ChatCompletion
from pydantic import BaseModel
from requests import HTTPError

from celi_framework.utils.anthropic_client import anthropic_chat_completion
from celi_framework.utils.llm_cache import get_celi_llm_cache
from celi_framework.utils.log import app_logger
from celi_framework.utils.openai_client import openai_chat_completion
from celi_framework.utils.token_counters import TokenCounter

logger = logging.getLogger(__name__)


class ToolDescription(BaseModel):
    name: str
    description: str
    parameters: Dict[str, Any]


async def ask_split(
    user_prompt: str | List[Tuple[str, str]],
    system_message,
    model_name,
    max_tokens=0,
    seed=777,
    verbose=False,  # model_name="gpt-4-1106-preview"
    max_retries=7,
    wait_between_retries=2,
    temperature=0.0,
    timeout: Optional[int] = 120,
    tool_descriptions: Optional[List[ToolDescription]] = None,
    model_url: Optional[str] = None,
    json_mode: bool = False,
    token_counter: Optional[TokenCounter] = None,
):
    """
    Sends a prompt to the OpenAI API and returns the response, with retries on error.

    user_prompt can be either a string or a list of messages.
    """
    err_cnt = 0
    last_error = None
    app_logger.info(f"Calling LLM {model_name.upper()}", extra={"color": "yellow"})
    defaulted_max_tokens = max_tokens if max_tokens != 0 else None
    while err_cnt < max_retries:
        try:
            if err_cnt > 1:
                app_logger.warning(f"Attempt {err_cnt + 1}:")
            if model_url is None:
                chat_completion = await cached_chat_completion(
                    token_counter=token_counter,
                    base_url=model_url,
                    messages=[
                        {"role": "system", "content": system_message},
                    ]
                    + assemble_chat_messages(user_prompt),
                    tools=(
                        [
                            {"type": "function", "function": _.model_dump()}
                            for _ in tool_descriptions
                        ]
                        if tool_descriptions
                        else None
                    ),
                    response_format={"type": "json_object"} if json_mode else None,
                    tool_choice="auto" if tool_descriptions else None,
                    model=model_name,
                    temperature=temperature,
                    max_tokens=defaulted_max_tokens,
                    seed=seed,
                    timeout=timeout,
                )
            else:
                chat_completion = await cached_chat_completion(
                    token_counter=token_counter,
                    base_url=model_url,
                    messages=[
                        {"role": "system", "content": system_message},
                    ]
                    + assemble_chat_messages(user_prompt),
                    response_format={"type": "json_object"} if json_mode else None,
                    model=model_name,
                    temperature=temperature,
                    max_tokens=defaulted_max_tokens,
                    seed=seed,
                    timeout=timeout,
                )

            if verbose:
                app_logger.info(
                    f"LLM {model_name.upper()} responded", extra={"color": "yellow"}
                )
            return chat_completion.choices[0]

        except (
            openai.RateLimitError,
            openai.APIError,
            HTTPError,
            ConnectionError,
            TimeoutError,
        ) as e:
            err_cnt += 1
            app_logger.exception(f"Error attempt {err_cnt}")
            app_logger.warning(f"Error: Prompt was {user_prompt}")
            time.sleep(wait_between_retries)
            last_error = e

    if verbose:
        app_logger.error(f"All retries failed after {max_retries} attempts.")
    raise last_error  # type: ignore


def quick_ask(
    prompt,
    model_name,
    max_tokens=None,
    temperature=None,
    seed=777,
    verbose=False,
    json_output=False,  # model_name="gpt-4-1106-preview"
    max_retries=3,
    wait_between_retries=10,
    timeout=90,
    time_increase=30,
    model_url: Optional[str] = None,
    token_counter: Optional[TokenCounter] = None,
):
    """
    Simplified version of ask_split for quickly sending prompts to the OpenAI API, with error handling and retries.

    Args:
        prompt (str): The user's prompt to send to the model.
        model_name (str): Name of the GPT model to use.
        max_tokens (int, optional): Maximum number of tokens to generate.
        seed (int, optional): Seed for random number generation in the model.
        verbose (bool, optional): If True, prints additional information.
        json_output (bool, optional): If True, response will be in JSON format.
        max_retries (int, optional): Maximum number of retries on error.
        wait_between_retries (int, optional): Time in seconds to wait between retries.

    Returns:
        str: The content of the response message or error message after all retries.
    """
    err_cnt = 0
    last_error = None

    # Assuming the beginning parts of the function are unchanged
    ...

    while err_cnt < max_retries:
        try:
            if err_cnt > 1:
                app_logger.warning(f"Attempt {err_cnt + 1}:")
            if verbose:
                app_logger.info(
                    f"Calling: {model_name.upper()}", extra={"color": "yellow"}
                )

            if json_output:
                response_format = {"type": "json_object"}
            else:
                response_format = None

            chat_completion = asyncio.run(
                cached_chat_completion(
                    token_counter=token_counter,
                    base_url=model_url,
                    messages=assemble_chat_messages(prompt),
                    model=model_name,
                    temperature=temperature,
                    max_tokens=max_tokens,
                    seed=seed,
                    response_format=response_format,
                    timeout=timeout,
                )
            )

            response = chat_completion.choices[0].message.content

            if verbose:
                app_logger.info(
                    f"{model_name.upper()} responded", extra={"color": "yellow"}
                )

            return response
        except Exception as e:
            err_cnt += 1
            last_error = str(e)

            # Check for context length exceeded error in the exception message
            if (
                "context_length_exceeded" in last_error
                or "maximum context length" in last_error
            ):
                # If the specific error condition is met, raise a custom exception
                raise ContextLengthExceededException(last_error)

            app_logger.exception(f"Error: attempt {err_cnt}", extra={"color": "red"})
            app_logger.error(f"Error: Prompt was {prompt}")
            time.sleep(wait_between_retries)
            if timeout and time_increase:
                timeout += time_increase  # Note: Adjusting timeout may not affect the API call's internal timeout handling.
                wait_between_retries += time_increase

    if err_cnt >= max_retries:
        err = f"All retries failed after {max_retries} attempts."
        app_logger.error(err, extra={"color": "red"})
        # Instead of returning the error, consider raising a generic exception if recovery is not possible
        raise Exception(f"{err}\nLast error: {last_error} with Prompt:\n{prompt}")


VALID_ROLES = r"^[a-zA-Z0-9_-]+$"


def assemble_chat_messages(prompt: str | List[Tuple[str, str] | Dict[str, str]]):
    """Takes a prompt and formats it as chat messages.  Prompt can be in the form:
    * "" - str - A single prompt string
    * A list of ("role","content") tuples
    * A list of dictionaries of chat messages {"role":"assistant","content":"..."}
    """

    def format_message(m):
        if isinstance(m, dict):
            assert re.match(VALID_ROLES, m["role"]), f"Invalid role: {m['role']}"
            return m
        else:
            role = m[0]
            assert re.match(VALID_ROLES, role), f"Invalid role: {role}"
            return {"role": m[0], "content": m[1]}

    if isinstance(prompt, str):
        return [{"role": "user", "content": prompt}]
    else:
        return [format_message(msg) for msg in prompt]


async def cached_chat_completion(
    token_counter: Optional[TokenCounter] = None,
    base_url: Optional[str] = None,
    **kwargs,
) -> ChatCompletion:
    cache = get_celi_llm_cache()
    if cache:
        url_dict = {} if base_url is None else {"base_url": base_url}
        cache_args = {**url_dict, **kwargs}
        ret = await cache.check_llm_cache(**cache_args)
        if ret:
            app_logger.debug("Using cached LLM response")
            if isinstance(ret, str):
                logger.info(ret)
            result = ChatCompletion.model_validate(ret["completion"])
            if token_counter:
                token_counter.count_cached_tokens(
                    kwargs.get("messages", ""),
                    kwargs.get("tools", ""),
                    result.choices[0].message.content,
                )
            return result
        else:
            app_logger.debug("Caching LLM response")
<<<<<<< HEAD
            result = await call_client(base_url=base_url, **kwargs)
=======
            result = create_chat_completion_with_retry(base_url, **kwargs)
>>>>>>> 1e223f25
            if token_counter:
                token_counter.count_request_tokens(
                    kwargs.get("messages", ""), kwargs.get("tools", "")
                )
            await cache.cache_llm_response(
                response={"completion": result.dict()}, **cache_args
            )
            if token_counter:
                token_counter.count_response_tokens(result.choices[0].message.content)
            return result
    else:
        if token_counter:
            token_counter.count_request_tokens(
                kwargs.get("messages", ""), kwargs.get("tools", "")
            )
<<<<<<< HEAD
        result = await call_client(base_url=base_url, **kwargs)
=======
        result = create_chat_completion_with_retry(base_url=base_url, **kwargs)
>>>>>>> 1e223f25
        if token_counter:
            token_counter.count_response_tokens(result.choices[0].message.content)
        return result


async def call_client(base_url: Optional[str], **kwargs):
    if "model" in kwargs and kwargs["model"].startswith("claude"):
        assert (
            not base_url
        ), f"Changing the model URL is not supported for claude models.  {base_url}"
        return await anthropic_chat_completion(**kwargs)
    else:
        return await openai_chat_completion(base_url=base_url, **kwargs)


class ContextLengthExceededException(Exception):
    """Exception raised when the input exceeds the model's maximum context length."""

    def __init__(self, message="Context length exceeded the model's maximum limit."):
        self.message = message
        super().__init__(self.message)


async def create_chat_completion_with_retry(base_url, **kwargs):
    max_retries = 5
    backoff_factor = 2
    retry_attempts = 0

    while True:
        try:
            return get_openai_client(base_url=base_url).chat.completions.create(
                **kwargs
            )
        except openai.error.RateLimitError as e:
            retry_attempts += 1
            if retry_attempts > max_retries:
                raise e
            sleep_time = 60 + 20 * random.uniform(0, 1) * backoff_factor**retry_attempts
            logger.warning(
                f"Rate limit exceeded. Retrying in {sleep_time:.2f} seconds..."
            )
            await asyncio.sleep(sleep_time)<|MERGE_RESOLUTION|>--- conflicted
+++ resolved
@@ -289,11 +289,7 @@
             return result
         else:
             app_logger.debug("Caching LLM response")
-<<<<<<< HEAD
-            result = await call_client(base_url=base_url, **kwargs)
-=======
-            result = create_chat_completion_with_retry(base_url, **kwargs)
->>>>>>> 1e223f25
+            result = await create_chat_completion_with_retry(base_url, **kwargs)
             if token_counter:
                 token_counter.count_request_tokens(
                     kwargs.get("messages", ""), kwargs.get("tools", "")
@@ -309,11 +305,7 @@
             token_counter.count_request_tokens(
                 kwargs.get("messages", ""), kwargs.get("tools", "")
             )
-<<<<<<< HEAD
-        result = await call_client(base_url=base_url, **kwargs)
-=======
-        result = create_chat_completion_with_retry(base_url=base_url, **kwargs)
->>>>>>> 1e223f25
+        result = await create_chat_completion_with_retry(base_url=base_url, **kwargs)
         if token_counter:
             token_counter.count_response_tokens(result.choices[0].message.content)
         return result
